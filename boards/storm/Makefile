--- conflicted
+++ resolved
@@ -17,11 +17,7 @@
 JLINK_SCRIPTS_DIR=jtag/
 
 .PHONY: all
-<<<<<<< HEAD
 all: target/sam4l/release/storm
-=======
-all: target/sam4l/release/storm target/sam4l/release/storm.lst
->>>>>>> 7c40bb49
 
 .PHONY: doc
 doc:
@@ -30,7 +26,6 @@
 .PHONY: target/sam4l/release/storm
 target/sam4l/release/storm:
 	@cargo build --release --target=sam4l.json
-<<<<<<< HEAD
 	@$(SIZE) $@
 
 .PHONY: target/sam4l/debug/storm
@@ -39,10 +34,6 @@
 	@$(OBJDUMP) $(OBJDUMP_FLAGS) $@ > target/sam4l/debug/storm.lst
 	@$(SIZE) $@
 
-=======
-	@$(OBJDUMP) $(OBJDUMP_FLAGS) $@ > target/sam4l/release/storm.lst
-
->>>>>>> 7c40bb49
 target/sam4l/release/storm.sdb: target/sam4l/release/storm
 	@tput bold ; echo "Packing SDB..." ; tput sgr0
 	@$(SLOAD) pack -m "$(SDB_MAINTAINER)" -v "$(SDB_VERSION)" -n "$(SDB_NAME)" -d $(SDB_DESCRIPTION) -o $@ $<
@@ -51,12 +42,9 @@
 	@$(OBJDUMP) $(OBJDUMP_FLAGS) $^ > $@
 
 target/sam4l/release/storm.hex: target/sam4l/release/storm
-<<<<<<< HEAD
 	@$(OBJCOPY) -Oihex $^ $@
 
 target/sam4l/debug/storm.hex: target/sam4l/debug/storm
-=======
->>>>>>> 7c40bb49
 	@$(OBJCOPY) -Oihex $^ $@
 
 .PHONY: clean
