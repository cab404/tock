--- conflicted
+++ resolved
@@ -19,23 +19,13 @@
 
 pub struct ProcessConsoleComponent {
     board_kernel: &'static kernel::Kernel,
-<<<<<<< HEAD
-    uart_mux: &'static UartMux<'static>,
-=======
     uart_mux: &'static MuxUart<'static>,
-    baud_rate: u32,
->>>>>>> edc31699
 }
 
 impl ProcessConsoleComponent {
     pub fn new(
         board_kernel: &'static kernel::Kernel,
-<<<<<<< HEAD
-        uart_mux: &'static UartMux,
-=======
-        uart_mux: &'static MuxUart,
-        rate: u32,
->>>>>>> edc31699
+        uart_mux: &'static MuxUart
     ) -> ProcessConsoleComponent {
         ProcessConsoleComponent {
             board_kernel: board_kernel,
